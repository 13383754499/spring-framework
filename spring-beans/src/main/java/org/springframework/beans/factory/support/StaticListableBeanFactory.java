--- conflicted
+++ resolved
@@ -113,7 +113,6 @@
 
 	@Override
 	public Object getBean(String name) throws BeansException {
-<<<<<<< HEAD
 		return getBean(name, (Class<?>) null);
 	}
 
@@ -127,13 +126,6 @@
 			if (!(bean instanceof FactoryBean)) {
 				throw new BeanIsNotAFactoryException(beanName, bean.getClass());
 			}
-=======
-		String beanName = BeanFactoryUtils.transformedBeanName(name);
-		Object bean = obtainBean(beanName);
-
-		if (BeanFactoryUtils.isFactoryDereference(name) && !(bean instanceof FactoryBean)) {
-			throw new BeanIsNotAFactoryException(beanName, bean.getClass());
->>>>>>> bd72f1fe
 		}
 		else if (bean instanceof FactoryBean<?> factoryBean) {
 			try {
@@ -216,10 +208,6 @@
 	public boolean isSingleton(String name) throws NoSuchBeanDefinitionException {
 		String beanName = BeanFactoryUtils.transformedBeanName(name);
 		Object bean = obtainBean(beanName);
-<<<<<<< HEAD
-		// In case of FactoryBean, return singleton status of created object.
-=======
->>>>>>> bd72f1fe
 		if (bean instanceof FactoryBean<?> factoryBean && !BeanFactoryUtils.isFactoryDereference(name)) {
 			return factoryBean.isSingleton();
 		}
@@ -230,10 +218,6 @@
 	public boolean isPrototype(String name) throws NoSuchBeanDefinitionException {
 		String beanName = BeanFactoryUtils.transformedBeanName(name);
 		Object bean = obtainBean(beanName);
-<<<<<<< HEAD
-		// In case of FactoryBean, return prototype status of created object.
-=======
->>>>>>> bd72f1fe
 		return (!BeanFactoryUtils.isFactoryDereference(name) &&
 				((bean instanceof SmartFactoryBean<?> smartFactoryBean && smartFactoryBean.isPrototype()) ||
 				(bean instanceof FactoryBean<?> factoryBean && !factoryBean.isSingleton())));
@@ -320,11 +304,7 @@
 			public T getObject() throws BeansException {
 				String[] beanNames = getBeanNamesForType(requiredType);
 				if (beanNames.length == 1) {
-<<<<<<< HEAD
 					return (T) getBean(beanNames[0], requiredType.toClass());
-=======
-					return (T) getBean(beanNames[0]);
->>>>>>> bd72f1fe
 				}
 				else if (beanNames.length > 1) {
 					throw new NoUniqueBeanDefinitionException(requiredType, beanNames);
@@ -395,11 +375,7 @@
 			Object beanInstance = entry.getValue();
 			if (beanInstance instanceof FactoryBean<?> factoryBean && !isFactoryType) {
 				if ((includeNonSingletons || factoryBean.isSingleton()) &&
-<<<<<<< HEAD
 						(type == null || isTypeMatch(factoryBean, type.toClass()))) {
-=======
-						(type == null || (objectType != null && type.isAssignableFrom(objectType)))) {
->>>>>>> bd72f1fe
 					matches.add(beanName);
 				}
 			}
@@ -439,15 +415,8 @@
 			String beanName = entry.getKey();
 			Object beanInstance = entry.getValue();
 			if (beanInstance instanceof FactoryBean<?> factoryBean && !isFactoryType) {
-<<<<<<< HEAD
-				// Match object created by FactoryBean.
 				if ((includeNonSingletons || factoryBean.isSingleton()) &&
 						(type == null || isTypeMatch(factoryBean, type))) {
-=======
-				Class<?> objectType = factoryBean.getObjectType();
-				if ((includeNonSingletons || factoryBean.isSingleton()) &&
-						(type == null || (objectType != null && type.isAssignableFrom(objectType)))) {
->>>>>>> bd72f1fe
 					matches.put(beanName, getBean(beanName, type));
 				}
 			}
