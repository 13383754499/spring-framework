/*
 * Copyright 2002-2025 the original author or authors.
 *
 * Licensed under the Apache License, Version 2.0 (the "License");
 * you may not use this file except in compliance with the License.
 * You may obtain a copy of the License at
 *
 *      https://www.apache.org/licenses/LICENSE-2.0
 *
 * Unless required by applicable law or agreed to in writing, software
 * distributed under the License is distributed on an "AS IS" BASIS,
 * WITHOUT WARRANTIES OR CONDITIONS OF ANY KIND, either express or implied.
 * See the License for the specific language governing permissions and
 * limitations under the License.
 */

package org.springframework.test.http;

import java.time.Instant;
import java.time.ZoneId;
import java.time.ZonedDateTime;
import java.time.temporal.ChronoUnit;
import java.util.Arrays;
import java.util.Collection;
import java.util.List;

import org.assertj.core.api.AbstractCollectionAssert;
import org.assertj.core.api.AbstractObjectAssert;
import org.assertj.core.api.Assertions;
import org.assertj.core.api.ObjectAssert;
import org.assertj.core.presentation.Representation;
import org.assertj.core.presentation.StandardRepresentation;

import org.springframework.http.HttpHeaders;

/**
 * AssertJ {@link org.assertj.core.api.Assert assertions} that can be applied to
 * {@link HttpHeaders}.
 *
 * @author Stephane Nicoll
 * @since 6.2
 */
public class HttpHeadersAssert extends AbstractObjectAssert<HttpHeadersAssert, HttpHeaders> {

	private static final ZoneId GMT = ZoneId.of("GMT");

	private final AbstractCollectionAssert<?, Collection<? extends String>, String, ObjectAssert<String>> namesAssert;


	public HttpHeadersAssert(HttpHeaders actual) {
		super(actual, HttpHeadersAssert.class);
		as("HTTP headers");
		withRepresentation(new Representation() {
			@Override
			public String toStringOf(Object object) {
				if (object instanceof HttpHeaders headers) {
					return headers.toString();
				}
				return StandardRepresentation.STANDARD_REPRESENTATION.toStringOf(object);
			}
		});
		this.namesAssert = Assertions.assertThat(actual.headerNames())
				.as("HTTP header names");
	}

	/**
	 * Verify that the actual HTTP headers contain a header with the given
	 * {@code name}.
	 * @param name the name of an expected HTTP header
	 */
	public HttpHeadersAssert containsHeader(String name) {
		this.namesAssert
				.as("check headers contain HTTP header '%s'", name)
				.contains(name);
		return this.myself;
	}

	/**
	 * Verify that the actual HTTP headers contain the headers with the given
	 * {@code names}.
	 * @param names the names of expected HTTP headers
	 */
	public HttpHeadersAssert containsHeaders(String... names) {
		this.namesAssert
				.as("check headers contain HTTP headers '%s'", Arrays.toString(names))
				.contains(names);
		return this.myself;
	}

	/**
	 * Verify that the actual HTTP headers contain only the headers with the
	 * given {@code names}, in any order and in a case-insensitive manner.
	 * @param names the names of expected HTTP headers
	 * @since 7.0
	 */
	public HttpHeadersAssert containsOnlyHeaders(String... names) {
		this.namesAssert
				.as("check headers contains only HTTP headers '%s'", Arrays.toString(names))
				.containsOnly(names);
		return this.myself;
	}

	/**
	 * Verify that the actual HTTP headers do not contain a header with the
	 * given {@code name}.
	 * @param name the name of an HTTP header that should not be present
	 */
	public HttpHeadersAssert doesNotContainHeader(String name) {
		this.namesAssert
				.as("check headers does not contain HTTP header '%s'", name)
				.doesNotContain(name);
		return this.myself;
	}

	/**
	 * Verify that the actual HTTP headers do not contain any of the headers
	 * with the given {@code names}.
	 * @param names the names of HTTP headers that should not be present
<<<<<<< HEAD
=======
	 * @since 6.2.2
	 * @see #doesNotContainKeys
>>>>>>> d280358e
	 */
	public HttpHeadersAssert doesNotContainHeaders(String... names) {
		return doesNotContainKeys(names);
	}

	/**
	 * Verify that the actual HTTP headers do not contain any of the headers
	 * with the given {@code names}.
	 * @param names the names of HTTP headers that should not be present
	 * @see #doesNotContainKeys
	 * @deprecated in favor of {@link #doesNotContainHeaders(String...)}
	 */
	@Deprecated(since = "6.2.2", forRemoval = true)
	public HttpHeadersAssert doesNotContainsHeaders(String... names) {
		this.namesAssert
				.as("check headers does not contain HTTP headers '%s'", Arrays.toString(names))
				.doesNotContain(names);
		return this.myself;
	}

	/**
	 * Verify that the actual HTTP headers contain a header with the given
	 * {@code name} and {@link String} {@code value}.
	 * @param name the name of the cookie
	 * @param value the expected value of the header
	 */
	public HttpHeadersAssert hasValue(String name, String value) {
		containsHeader(name);
		Assertions.assertThat(this.actual.getFirst(name))
				.as("check primary value for HTTP header '%s'", name)
				.isEqualTo(value);
		return this.myself;
	}

	/**
	 * Verify that the actual HTTP headers contain a header with the given
	 * {@code name} and {@link Long} {@code value}.
	 * @param name the name of the cookie
	 * @param value the expected value of the header
	 */
	public HttpHeadersAssert hasValue(String name, long value) {
		containsHeader(name);
		Assertions.assertThat(this.actual.getFirst(name))
				.as("check primary long value for HTTP header '%s'", name)
				.asLong().isEqualTo(value);
		return this.myself;
	}

	/**
	 * Verify that the actual HTTP headers contain a header with the given
	 * {@code name} and {@link Instant} {@code value}.
	 * @param name the name of the cookie
	 * @param value the expected value of the header
	 */
	public HttpHeadersAssert hasValue(String name, Instant value) {
		containsHeader(name);
		Assertions.assertThat(this.actual.getFirstZonedDateTime(name))
				.as("check primary date value for HTTP header '%s'", name)
				.isCloseTo(ZonedDateTime.ofInstant(value, GMT), Assertions.within(999, ChronoUnit.MILLIS));
		return this.myself;
	}

	/**
	 * Verify that the given header has a full list of values exactly equal to
	 * the given list of values, and in the same order.
	 * @param name the considered header name (case-insensitive)
	 * @param values the exhaustive list of expected values
	 * @since 7.0
	 */
	public HttpHeadersAssert hasExactlyValues(String name, List<String> values) {
		containsHeader(name);
		Assertions.assertThat(this.actual.get(name))
				.as("check all values of HTTP header '%s'", name)
				.containsExactlyElementsOf(values);
		return this.myself;
	}

	/**
	 * Verify that the given header has a full list of values exactly equal to
	 * the given list of values, in any order.
	 * @param name the considered header name (case-insensitive)
	 * @param values the exhaustive list of expected values
	 * @since 7.0
	 */
	public HttpHeadersAssert hasExactlyValuesInAnyOrder(String name, List<String> values) {
		containsHeader(name);
		Assertions.assertThat(this.actual.get(name))
				.as("check all values of HTTP header '%s' in any order", name)
				.containsExactlyInAnyOrderElementsOf(values);
		return this.myself;
	}

	/**
	 * Verify that headers are empty and no headers are present.
	 */
	public HttpHeadersAssert isEmpty() {
		this.namesAssert
				.as("check headers are empty")
				.isEmpty();
		return this.myself;
	}

	/**
	 * Verify that headers are not empty and at least one header is present.
	 */
	public HttpHeadersAssert isNotEmpty() {
		this.namesAssert
				.as("check headers are not empty")
				.isNotEmpty();
		return this.myself;
	}

	/**
	 * Verify that there is exactly {@code expected} headers present, when
	 * considering header names in a case-insensitive manner.
	 * @param expected the expected number of headers
	 */
	public HttpHeadersAssert hasSize(int expected) {
		this.namesAssert
				.as("check headers have size '%i'", expected)
				.hasSize(expected);
		return this.myself;
	}

	/**
	 * Verify that the number of headers present is strictly greater than the
	 * given boundary, when considering header names in a case-insensitive
	 * manner.
	 * @param boundary the given value to compare actual header size to
	 */
	public HttpHeadersAssert hasSizeGreaterThan(int boundary) {
		this.namesAssert
				.as("check headers have size > '%i'", boundary)
				.hasSizeGreaterThan(boundary);
		return this.myself;
	}

	/**
	 * Verify that the number of headers present is greater or equal to the
	 * given boundary, when considering header names in a case-insensitive
	 * manner.
	 * @param boundary the given value to compare actual header size to
	 */
	public HttpHeadersAssert hasSizeGreaterThanOrEqualTo(int boundary) {
		this.namesAssert
				.as("check headers have size >= '%i'", boundary)
				.hasSizeGreaterThanOrEqualTo(boundary);
		return this.myself;
	}

	/**
	 * Verify that the number of headers present is strictly less than the
	 * given boundary, when considering header names in a case-insensitive
	 * manner.
	 * @param boundary the given value to compare actual header size to
	 */
	public HttpHeadersAssert hasSizeLessThan(int boundary) {
		this.namesAssert
				.as("check headers have size < '%i'", boundary)
				.hasSizeLessThan(boundary);
		return this.myself;
	}

	/**
	 * Verify that the number of headers present is less than or equal to the
	 * given boundary, when considering header names in a case-insensitive
	 * manner.
	 * @param boundary the given value to compare actual header size to
	 */
	public HttpHeadersAssert hasSizeLessThanOrEqualTo(int boundary) {
		this.namesAssert
				.as("check headers have size <= '%i'", boundary)
				.hasSizeLessThanOrEqualTo(boundary);
		return this.myself;
	}

	/**
	 * Verify that the number of headers present is between the given boundaries
	 * (inclusive), when considering header names in a case-insensitive manner.
	 * @param lowerBoundary the lower boundary compared to which actual size
	 * should be greater than or equal to
	 * @param higherBoundary the higher boundary compared to which actual size
	 * should be less than or equal to
	 */
	public HttpHeadersAssert hasSizeBetween(int lowerBoundary, int higherBoundary) {
		this.namesAssert
				.as("check headers have size between '%i' and '%i'", lowerBoundary, higherBoundary)
				.hasSizeBetween(lowerBoundary, higherBoundary);
		return this.myself;
	}

	/**
	 * Verify that the number actual headers is the same as in the given
	 * {@code HttpHeaders}.
	 * @param other the {@code HttpHeaders} to compare size with
	 * @since 7.0
	 */
	public HttpHeadersAssert hasSameSizeAs(HttpHeaders other) {
		this.namesAssert
				.as("check headers have same size as '%s'", other)
				.hasSize(other.size());
		return this.myself;
	}
}<|MERGE_RESOLUTION|>--- conflicted
+++ resolved
@@ -116,25 +116,9 @@
 	 * Verify that the actual HTTP headers do not contain any of the headers
 	 * with the given {@code names}.
 	 * @param names the names of HTTP headers that should not be present
-<<<<<<< HEAD
-=======
 	 * @since 6.2.2
-	 * @see #doesNotContainKeys
->>>>>>> d280358e
 	 */
 	public HttpHeadersAssert doesNotContainHeaders(String... names) {
-		return doesNotContainKeys(names);
-	}
-
-	/**
-	 * Verify that the actual HTTP headers do not contain any of the headers
-	 * with the given {@code names}.
-	 * @param names the names of HTTP headers that should not be present
-	 * @see #doesNotContainKeys
-	 * @deprecated in favor of {@link #doesNotContainHeaders(String...)}
-	 */
-	@Deprecated(since = "6.2.2", forRemoval = true)
-	public HttpHeadersAssert doesNotContainsHeaders(String... names) {
 		this.namesAssert
 				.as("check headers does not contain HTTP headers '%s'", Arrays.toString(names))
 				.doesNotContain(names);
