--- conflicted
+++ resolved
@@ -1,9 +1,5 @@
 /*
-<<<<<<< HEAD
- * Copyright 2002-2021 the original author or authors.
-=======
  * Copyright 2002-2022 the original author or authors.
->>>>>>> fa3130d7
  *
  * Licensed under the Apache License, Version 2.0 (the "License");
  * you may not use this file except in compliance with the License.
@@ -34,8 +30,8 @@
  * <p>Each rule is based on an exception pattern which can be a fully qualified
  * class name or a substring of a fully qualified class name for an exception
  * type (which must be a subclass of {@code Throwable}), with no wildcard support
- * at present. For example, a value of {@code "javax.servlet.ServletException"}
- * or {@code "ServletException"} would match {@code javax.servlet.ServletException}
+ * at present. For example, a value of {@code "jakarta.servlet.ServletException"}
+ * or {@code "ServletException"} would match {@code jakarta.servlet.ServletException}
  * and its subclasses.
  *
  * <p>An exception pattern can be specified as a {@link Class} reference or a
@@ -96,27 +92,12 @@
 
 	/**
 	 * Create a new instance of the {@code RollbackRuleAttribute} class
-<<<<<<< HEAD
-	 * for the given {@code exceptionName}.
-	 * <p>This can be a substring, with no wildcard support at present. A value
-	 * of "ServletException" would match
-	 * {@code jakarta.servlet.ServletException} and subclasses, for example.
-	 * <p><b>NB:</b> Consider carefully how specific the pattern is, and
-	 * whether to include package information (which is not mandatory). For
-	 * example, "Exception" will match nearly anything, and will probably hide
-	 * other rules. "java.lang.Exception" would be correct if "Exception" was
-	 * meant to define a rule for all checked exceptions. With more unusual
-	 * exception names such as "BaseBusinessException" there's no need to use a
-	 * fully package-qualified name.
-	 * @param exceptionName the exception name pattern; can also be a fully
-=======
 	 * for the given {@code exceptionPattern}.
 	 * <p>See the javadocs for
 	 * {@link org.springframework.transaction.annotation.Transactional @Transactional}
 	 * for further details on rollback rule semantics, patterns, and warnings regarding
 	 * possible unintentional matches.
 	 * @param exceptionPattern the exception name pattern; can also be a fully
->>>>>>> fa3130d7
 	 * package-qualified class name
 	 * @throws IllegalArgumentException if the supplied {@code exceptionPattern}
 	 * is {@code null} or empty
@@ -178,12 +159,7 @@
 		if (!(other instanceof RollbackRuleAttribute rhs)) {
 			return false;
 		}
-<<<<<<< HEAD
-		return this.exceptionName.equals(rhs.exceptionName);
-=======
-		RollbackRuleAttribute rhs = (RollbackRuleAttribute) other;
 		return this.exceptionPattern.equals(rhs.exceptionPattern);
->>>>>>> fa3130d7
 	}
 
 	@Override
